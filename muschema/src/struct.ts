import { MuSchema } from './schema';

// tslint:disable-next-line:class-name
export interface _MuStructT<StructSpec extends { [prop:string]:MuSchema<any> }> {
    v:{
        [P in keyof StructSpec]: StructSpec[P]['identity'];
    };
}

export class MuStruct<StructSpec extends { [prop:string]:MuSchema<any> }>
        implements MuSchema<_MuStructT<StructSpec>['v']> {
    public readonly muType = 'struct';
    public readonly muData:StructSpec;
    public readonly identity:_MuStructT<StructSpec>['v'];
    public readonly json:object;

    public readonly alloc:() => _MuStructT<StructSpec>['v'];
    public readonly free:(value:_MuStructT<StructSpec>['v']) => void;
    public readonly clone:(value:_MuStructT<StructSpec>['v']) => _MuStructT<StructSpec>['v'];

    public readonly diff:(base:_MuStructT<StructSpec>['v'], target:_MuStructT<StructSpec>['v']) => any;
    public readonly patch:(base:_MuStructT<StructSpec>['v'], patch:any) => _MuStructT<StructSpec>['v'];

    constructor (spec:StructSpec) {
        const structProps:string[] = Object.keys(spec).sort();
        const structTypes:MuSchema<any>[] = structProps.map((propName) => spec[propName]);
        console.log('structProps', structProps);
        console.log('structTypes', structTypes);
        const structJSON = {
            type: 'struct',
            subTypes: {},
        };
        structProps.forEach((prop) => {
            structJSON.subTypes[prop] = spec[prop].json;
        });

        const args:string[] = [];
        const props:any[] = [];

        let tokenCounter = 0;

        function token () : string {
            return '_v' + (++tokenCounter);
        }

        function inject (x) : string {
            for (let i = 0; i < props.length; ++i) {
                if (props[i] === x) {
                    return args[i];
                }
            }
            const result = token();
            console.log('inject', x, result);
            args.push(result);
            props.push(x);
            return result;
        }

        const typeRefs:string[] = structTypes.map(inject);

        function block () {
            const vars:string[] = [];
            const body:string[] = [];
            return {
                vars,
                body,
                toString() { //vars and body in string
                    const result:string[] = [];
                    if (vars.length > 0) {
                        result.push(`var ${vars.join()};`);
                    }
                    return result.join('') + body.join('');
                },
                def(value) { //vars.push('_vN'), body.push('_vN=value')
                    const tok = token();
                    console.log('block', value, tok);
                    vars.push(tok);
                    if (value) {
                        body.push(`${tok}=${value};`);
                    }
                    return tok;
                },
                push(...args:string[]) {
                    body.push.apply(this.body, args);
                },
            };
        }

        const prelude = block();
        const epilog = block();

        function func (name:string, args:string[]) {
            const b = block();
            const baseToString = b.toString;
            b.toString = function () {
<<<<<<< HEAD
                return `function ${name}(${args.join()}){${baseToString()}}`;
=======
                return `function ${name}(${args.join()}){${baseToString()}};`;
>>>>>>> 2f21383c
            };
            return b;
        }

        const methods = {
            alloc: func('alloc', []),
            free: func('free', ['x']),
            clone: func('clone', ['x']),
            diff: func('diff', ['x', 'y']),
            patch: func('patch', ['x', 'p']),
        };

        const poolRef = prelude.def('[]');
        prelude.push('function HelStruct(){');
        structProps.forEach((name, i) => {
            const type = structTypes[i];
            switch (type.muType) {
                case 'int8':
                case 'int16':
                case 'int32':
                case 'uint8':
                case 'uint16':
                case 'uint32':
                case 'float32':
                case 'float64':
                case 'boolean':
                    prelude.push(`this["${name}"]=${type.identity};`);
                    break;
                case 'string':
                    prelude.push(`this["${name}"]=${inject(type.identity)};`);
                    break;
                default:
                    prelude.push(`this["${name}"]=null;`);
                    break;
            }
        });
        prelude.push(`}; function _alloc() { if(${poolRef}.length > 0) { return ${poolRef}.pop(); } return new HelStruct(); }`);

        const identityRef = prelude.def('_alloc()');
        structProps.forEach((propName, i) => {
            const type = structTypes[i];
            switch (type.muType) {
                case 'int8':
                case 'int16':
                case 'int32':
                case 'uint8':
                case 'uint16':
                case 'uint32':
                case 'float32':
                case 'float64':
                case 'boolean':
                case 'string':
                    break;
                default:
                    prelude.push(`${identityRef}["${propName}"]=${typeRefs[i]}.clone(${inject(type.identity)});`);
                    break;
            }
        });

        // alloc subroutine
        methods.alloc.push(`var result=_alloc();`);
        structProps.forEach((name, i) => {
            const type = structTypes[i];
            switch (type.muType) {
                case 'int8':
                case 'int16':
                case 'int32':
                case 'uint8':
                case 'uint16':
                case 'uint32':
                case 'float32':
                case 'float64':
                case 'string':
                case 'boolean':
                    break;
                default:
                    methods.alloc.push(`result["${name}"]=${typeRefs[i]}.alloc();`);
                    break;
            }
        });
        methods.alloc.push(`return result`);

        // free subroutine
        methods.free.push(`${poolRef}.push(x);`);
        structProps.forEach((name, i) => {
            const type = structTypes[i];
            switch (type.muType) {
                case 'int8':
                case 'int16':
                case 'int32':
                case 'uint8':
                case 'uint16':
                case 'uint32':
                case 'float32':
                case 'float64':
                case 'string':
                case 'boolean':
                    break;
                default:
                    methods.free.push(`${typeRefs[i]}.free(x["${name}"]);`);
                    break;
            }
        });

        // clone subroutine
        methods.clone.push(`var result = _alloc();`);
        structProps.forEach((name, i) => {
            const type = structTypes[i];
            switch (type.muType) {
                case 'int8':
                case 'int16':
                case 'int32':
                case 'uint8':
                case 'uint16':
                case 'uint32':
                case 'float32':
                case 'float64':
                case 'string':
                case 'boolean':
                    methods.clone.push(`result["${name}"] = x["${name}"];`);
                    break;
                default:
                    methods.clone.push(`result["${name}"] = ${typeRefs[i]}.clone(x["${name}"]);`);
                    break;
            }
        });
        methods.clone.push('return result');

        // diff subroutine
        const diffReqdRefs = structProps.map((name, i) => {
            const type = structTypes[i];
            switch (type.muType) {
                case 'int8':
                case 'int16':
                case 'int32':
                case 'uint8':
                case 'uint16':
                case 'uint32':
                case 'float32':
                case 'float64':
                case 'boolean':
                    return methods.diff.def(`x["${name}"] !== y["${name}"]?y["${name}"]:void 0`);
                default:
                    return methods.diff.def(`${typeRefs[i]}.diff(x["${name}"],y["${name}"])`);
            }
        });
        methods.diff.push(`if(${diffReqdRefs.map((x) => x + '===void 0').join('&&')}) return;var result = {};`);
        structProps.map((name, i) => {
            methods.diff.push(`if(${diffReqdRefs[i]}!==void 0){result["${name}"]=${diffReqdRefs[i]};}`);
        });
        methods.diff.push('return result;');

        // patch subroutine
        methods.patch.push(`if (!p) { return clone(x); } var result=_alloc();`);
        structProps.forEach((name, i) => {
            const type = structTypes[i];
            methods.patch.push(`if("${name}" in p){`);
            switch (type.muType) {
                case 'int8':
                case 'int16':
                case 'int32':
                case 'uint8':
                case 'uint16':
                case 'uint32':
                case 'float32':
                case 'float64':
                case 'boolean':
                    methods.patch.push(`result["${name}"]=p["${name}"];`);
                    break;
                default:
                    methods.patch.push(`result["${name}"]=${typeRefs[i]}.patch(x["${name}"], p["${name}"]);`);
                    break;
            }
            methods.patch.push(`}else{`);
            switch (type.muType) {
                case 'int8':
                case 'int16':
                case 'int32':
                case 'uint8':
                case 'uint16':
                case 'uint32':
                case 'float32':
                case 'float64':
                case 'boolean':
                    methods.patch.push(`result["${name}"]=x["${name}"];`);
                    break;
                default:
                    methods.patch.push(`result["${name}"]=${typeRefs[i]}.clone(x["${name}"]);`);
                    break;
            }
            methods.patch.push('}');
        });
        methods.patch.push('return result;');

        // write result
        epilog.push(`return {identity:${identityRef},`);
        Object.keys(methods).forEach((name) => {
            prelude.push(methods[name].toString());
            epilog.push(`${name}:${name},`);
        });
        epilog.push('}');
        prelude.push(epilog.toString());

        args.push(prelude.toString());
        const proc = Function.apply(null, args);
        const compiled = proc.apply(null, props);

        this.json = structJSON;
        this.muData = compiled;
        this.identity = compiled.identity;
        this.alloc = compiled.alloc;
        this.free = compiled.free;
        this.clone = compiled.clone;
        this.patch = compiled.patch;
        this.diff = compiled.diff;
    }
}<|MERGE_RESOLUTION|>--- conflicted
+++ resolved
@@ -93,11 +93,7 @@
             const b = block();
             const baseToString = b.toString;
             b.toString = function () {
-<<<<<<< HEAD
                 return `function ${name}(${args.join()}){${baseToString()}}`;
-=======
-                return `function ${name}(${args.join()}){${baseToString()}};`;
->>>>>>> 2f21383c
             };
             return b;
         }
