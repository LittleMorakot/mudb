import { HelSchema } from './schema';

export class HelUnion<SubTypes extends { [type:string]:HelSchema<any> }> implements HelSchema<{
    type:keyof SubTypes;
    data:SubTypes[keyof SubTypes]['identity'];
}> {
    public readonly identity:{
        type:keyof SubTypes;
        data:SubTypes[keyof SubTypes]['identity'];
    };

    public readonly helType = 'union';
    public readonly helData:SubTypes;

    constructor (schemaSpec:SubTypes, identity:{
        type:keyof SubTypes;
        data:SubTypes[keyof SubTypes]['identity'];
    }) {
        this.helData = schemaSpec;
        this.identity = identity;
    }

    public alloc () : {
        type:keyof SubTypes;
        data:SubTypes[keyof SubTypes]['identity'];
    } {
        return {
            type: '',
            data: null
        };
    }
<<<<<<< HEAD
    // public alloc
    public free (data:StateType) {
=======
    public free (data:{
        type:keyof SubTypes;
        data:SubTypes[keyof SubTypes]['identity'];
    }) {
>>>>>>> c7df963c
        this.helData[data.type].free(data.data);
    }
    public clone (data:{
        type:keyof SubTypes;
        data:SubTypes[keyof SubTypes]['identity'];
    }) : {
        type:keyof SubTypes;
        data:SubTypes[keyof SubTypes]['identity'];
    } {
        const schema = this.helData[data.type];
        return {
            type: data.type,
            data: schema.clone(data.data),
        }
    }

    public diff (base:{
        type:keyof SubTypes;
        data:SubTypes[keyof SubTypes]['identity'];
    }, target:{
        type:keyof SubTypes;
        data:SubTypes[keyof SubTypes]['identity'];
    }) : (any | undefined) {
        const model = this.helData[target.type];
        console.log();
        console.log('this.helData', this.helData);
        console.log('base', base);
        console.log('target', target);
        console.log();
        if (target.type === base.type) {
            const delta = model.diff(base.data, target.data);
            if (delta === void 0) {
                return;
            }
            return {
                data: delta
            };
        } else {
            return {
                type: target.type,
                data: model.diff(model.identity, target.data),
            };
        }
    }

    public patch (base:{
        type:keyof SubTypes;
        data:SubTypes[keyof SubTypes]['identity'];
    }, patch:any) : {
        type:keyof SubTypes;
        data:SubTypes[keyof SubTypes]['identity'];
    } {
        if ('type' in patch) {
            const model = this.helData[patch.type];
            return {
                type: patch.type,
                data: model.patch(model.identity, patch.data),
            };
        } else if ('data' in patch) {
            return {
                type: base.type,
                data: this.helData[base.type].patch(base.data, patch.data),
            };
        } else {
            return {
                type: base.type,
                data: this.helData[base.type].clone(base.data),
            };
        }
    }
}<|MERGE_RESOLUTION|>--- conflicted
+++ resolved
@@ -29,15 +29,10 @@
             data: null
         };
     }
-<<<<<<< HEAD
-    // public alloc
-    public free (data:StateType) {
-=======
     public free (data:{
         type:keyof SubTypes;
         data:SubTypes[keyof SubTypes]['identity'];
     }) {
->>>>>>> c7df963c
         this.helData[data.type].free(data.data);
     }
     public clone (data:{
