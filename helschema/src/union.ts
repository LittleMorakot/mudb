--- conflicted
+++ resolved
@@ -1,14 +1,7 @@
 import { HelSchema } from './schema';
 import { HelUnion } from './_union';
 
-<<<<<<< HEAD
-export = function<SubTypes extends {[key:string]:HelModel<any>}> (subtypes:SubTypes, identityType?:keyof SubTypes, identityData?:SubTypes[keyof SubTypes]['identity']) {
-    console.log('subtypes', subtypes);
-    console.log('identityType', identityType);
-    console.log('identityData', identityData);
-=======
 export = function<SubTypes extends {[key:string]:HelSchema<any>}> (subtypes:SubTypes, identityType?:keyof SubTypes, identityData?:SubTypes[keyof SubTypes]['identity']) {
->>>>>>> 247f3c83
     type StateType = {
         type: keyof SubTypes;
         data: SubTypes[keyof SubTypes]['identity'];
