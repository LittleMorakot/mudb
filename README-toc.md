--- conflicted
+++ resolved
@@ -8,66 +8,14 @@
 
 # table of contents
 
-<<<<<<< HEAD
-=======
-# modules #
-`mudb` is implemented as a collection of modules for building realtime networked applications.
-
-## [mudb](mudb) ##
-[`mudb`](https://github.com/mikolalysenko/mudb/tree/master/mudb) is the database itself.  For users learning the API, start here after reading about concepts.
-
-## [muschema](muschema) ##
-[`mudb`](https://github.com/mikolalysenko/mudb/tree/master/mudb) is used to define the database schema.
-
-## socket emulation ##
-
-### [mulocal-socket](mulocal-socket) ###
-
-### [muweb-socket](muweb-socket) ###
-
-## protocols ##
-
-**TODO**
-
-## development ##
-
-### [mudo](mudo) ###
-
-## internal ##
-
-### [mustreams](mustreams) ###
-
->>>>>>> 34fb2048
 # big picture concepts #
 `mudb` is a collection of modules for writing realtime distributed applications consisting of many *protocols*.
 
-<<<<<<< HEAD
 ## protocols ##
 A protocol, in the `mudb` sense`, is a collection of related messages and handlers which are grouped according
 
 ## messages ##
 [Message passing](FIXME) is the basic building block for communication in a distributed system.  `mudb` provides a [reliable, ordered message delivery](FIXME) and a faster but unreliable method for sending messages immediately.  Messages are strongly typed using user-defined `schemas`.
-=======
-It does this over a generic network interface that abstracts websockets, webrtc, local servers, workers and more.  All network information is serlialized using *schemas* which are specified via `muschema`.
-
-## messages ##
-[Message passing](https://en.wikipedia.org/wiki/Message_passing) is the basic building block for communication in a distributed system.  `mudb` provides a [reliable, ordered message delivery](https://en.wikipedia.org/wiki/Reliable_messaging) for intermittent communication.  This can be used to implement [active replication](http://www.cs.usfca.edu/~srollins/courses/cs682-s08/web/notes/replication.html) to synchronize larger objects (where state replicaiton would be too expensive) or to authenticate transactions.
-
-`mudb` provides two types of reliable message passing:
-
-* **[Remote procedure calls or RPC](https://en.wikipedia.org/wiki/Remote_procedure_call)**: procedure which returns some value asynchronously
-* **Messages**: One shot events with no returned data
-
-The practical difference between RPC and messages is that the server can broadcast messages to multiple clients.
-
-## state replication ##
-In addition to message passing, `mudb` supports passive state replication.  This is necessary for numerical quantities like position or velocity in physical simulations, where one can not expect reasonably that all nodes implement some numerical operation the same way.
-
-`mudb` uses delta encoding to minimize bandwidth usage.  In order for this to work it must buffer some number of past state observations.  The number of these states which are stored can be configured to be arbitrarily large, and are visible to the user.  This can be useful when implementing different types of latency hiding techniques like local perception filters.  It also makes it easier to decouple rendering from state updates.
-
-## abstract sockets ##
-`mudb` communicates over a generic socket abstraction provided by `munet`.  `munet` sockets support both reliable and unreliable delivery.  Unreliable delivery is used for state replication, while reliable delivery is used for messages.  Unreliable delivery is generally faster than reliable delivery since it does not suffer from head-of-line blocking problems.  For websocket servers, `munet` emulates unreliable delivery using multiple websocket connections.
->>>>>>> 34fb2048
 
 ## schemas ##
 A schema is a type declaration for the interface between the client and server. Schemas in `mudb` are specified using the `muschema` module.  Like [protocol buffers](https://developers.google.com/protocol-buffers/docs/overview) or [gRPC](https://grpc.io/docs/guides), `muschema` uses binary serialized messages with a defined schema and makes extensive use of code generation. However, `mudb` departs from these systems in 3 important ways:
@@ -100,35 +48,8 @@
 
 **TODO**
 
-<<<<<<< HEAD
 # modules #
 `mudb` is implemented as a collection of modules for building realtime networked applications.
-=======
-# developing #
-
-## set up ##
-
-After cloning this repo, the first thing you'll need to do is install and link all submodules:
-
-```
-npm run link-all
-```
-
-## watching ##
-
-```
-npm run watch
-```
-
-## generating docs ##
-
-```
-npm i -g mdtoc
-npm run docs
-```
-
-## testing ##
->>>>>>> 34fb2048
 
 ## mudb ##
 [`mudb`](https://github.com/mikolalysenko/mudb/tree/master/mudb) is the database itself.  For users learning the API, start here after reading about concepts.
