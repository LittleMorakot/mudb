--- conflicted
+++ resolved
@@ -1,9 +1,5 @@
 import { MuClient, MuClientProtocol } from 'mudb/client';
-<<<<<<< HEAD
-import { MuRPCProtocolSchema, MuRPCTable, MuRPCInterface, DefaultRPCSchema, generateId } from './rpc';
-=======
-import { MuRPCProtocolSchema, MuRPCTable, MuRPCInterface, MuRPCProtocolSchemaInterface, createRPCProtocolSchemas } from './rpc';
->>>>>>> 6cc949b9
+import { MuRPCProtocolSchema, MuRPCTable, MuRPCInterface, MuRPCProtocolSchemaInterface, createRPCProtocolSchemas, generateId } from './rpc';
 
 export class MuRPCRemoteServer<Schema extends MuRPCTable> {
     public readonly rpc:MuRPCInterface<Schema>['callAPI'];
@@ -30,7 +26,6 @@
     constructor (client:MuClient, schema:Schema) {
         this.client = client;
         this.schema = schema;
-<<<<<<< HEAD
         this._protocol = client.protocol(DefaultRPCSchema);
         this.server = new MuRPCRemoteServer(this.createSchemaDispatch(this._protocol, schema.server));
         this.callbacks = {};
@@ -46,12 +41,9 @@
             };
         });
         return result;
-=======
-
         this._protocolSchema = createRPCProtocolSchemas(schema);
         this._callProtocol = client.protocol(this._protocolSchema['0']);
         this._responseProtocol = client.protocol(this._protocolSchema['1']);
->>>>>>> 6cc949b9
     }
 
     public configure(spec:{
