--- conflicted
+++ resolved
@@ -1,10 +1,3 @@
-<<<<<<< HEAD
-import { MuServer, MuServerProtocol, MuRemoteClient } from 'mudb/server';
-import { MuRPCTable, MuRPCProtocolSchema, MuRPCInterface, MuRPCProtocolSchemaInterface, createRPCProtocolSchemas, MuRPCErrorProtocol } from './rpc';
-import { MuRPCClient } from './client';
-import { callbackify } from 'util';
-const crypto = require('crypto');
-=======
 import { MuServer, MuServerProtocol } from 'mudb/server';
 import {
     MuRPCTable,
@@ -14,7 +7,6 @@
     MuRPCErrorProtocolSchema,
     unfoldRPCProtocolSchema,
 } from './rpc';
->>>>>>> 1323ff4b
 
 export class MuRemoteClientRPC<Schema extends MuRPCTable> {
     public readonly sessionId:string;
