--- conflicted
+++ resolved
@@ -8,7 +8,6 @@
 
 # table of contents
 
-<<<<<<< HEAD
    * [1 big picture concepts](#section_1)
       * [1.1 protocols](#section_1.1)
       * [1.2 messages](#section_1.2)
@@ -40,89 +39,7 @@
 [Message passing](FIXME) is the basic building block for communication in a distributed system.  `mudb` provides a [reliable, ordered message delivery](FIXME) and a faster but unreliable method for sending messages immediately.  Messages are strongly typed using user-defined `schemas`.
 
 ## <a name="section_1.3"></a> 1.3 schemas
-A schema is a type declaration for the interface between the client and server. Schemas in `mudb` are specified using the `muschema` module.  Like [protocol buffers](FIXME) or [gRPC](FIXME), `muschema` uses binary serialized messages with a defined schema and makes extensive use of code generation. However, `mudb` departs from these systems in 3 important ways:
-=======
-   * [1 modules](#section_1)
-      * [1.1 [mudb](mudb)](#section_1.1)
-      * [1.2 [muschema](muschema)](#section_1.2)
-      * [1.3 socket emulation](#section_1.3)
-         * [1.3.1 [mulocal-socket](mulocal-socket)](#section_1.3.1)
-         * [1.3.2 [muweb-socket](muweb-socket)](#section_1.3.2)
-      * [1.4 protocols](#section_1.4)
-      * [1.5 development](#section_1.5)
-         * [1.5.1 [mudo](mudo)](#section_1.5.1)
-      * [1.6 internal](#section_1.6)
-         * [1.6.1 [mustreams](mustreams)](#section_1.6.1)
-   * [2 big picture concepts](#section_2)
-      * [2.1 messages](#section_2.1)
-      * [2.2 state replication](#section_2.2)
-      * [2.3 abstract sockets](#section_2.3)
-      * [2.4 schemas](#section_2.4)
-      * [2.5 further reading](#section_2.5)
-   * [3 examples](#section_3)
-   * [4 developing](#section_4)
-      * [4.1 set up](#section_4.1)
-      * [4.2 watching](#section_4.2)
-      * [4.3 generating docs](#section_4.3)
-      * [4.4 testing](#section_4.4)
-      * [4.5 TODO](#section_4.5)
-
-# <a name="section_1"></a> 1 modules
-`mudb` is implemented as a collection of modules for building realtime networked applications.
-
-## <a name="section_1.1"></a> 1.1 [mudb](mudb)
-[`mudb`](https://github.com/mikolalysenko/mudb/tree/master/mudb) is the database itself.  For users learning the API, start here after reading about concepts.
-
-## <a name="section_1.2"></a> 1.2 [muschema](muschema)
-[`mudb`](https://github.com/mikolalysenko/mudb/tree/master/mudb) is used to define the database schema.
-
-## <a name="section_1.3"></a> 1.3 socket emulation
-
-### <a name="section_1.3.1"></a> 1.3.1 [mulocal-socket](mulocal-socket)
-
-### <a name="section_1.3.2"></a> 1.3.2 [muweb-socket](muweb-socket)
-
-## <a name="section_1.4"></a> 1.4 protocols
-
-**TODO**
-
-## <a name="section_1.5"></a> 1.5 development
-
-### <a name="section_1.5.1"></a> 1.5.1 [mudo](mudo)
-
-## <a name="section_1.6"></a> 1.6 internal
-
-### <a name="section_1.6.1"></a> 1.6.1 [mustreams](mustreams)
-
-# <a name="section_2"></a> 2 big picture concepts
-`mudb` solves networking problems by providing 2 generic types of communication:
-
-* **Active replication** or message passing
-* **Passive replication** or state synchronization
-
-It does this over a generic network interface that abstracts websockets, webrtc, local servers, workers and more.  All network information is serlialized using *schemas* which are specified via `muschema`.
-
-## <a name="section_2.1"></a> 2.1 messages
-[Message passing](https://en.wikipedia.org/wiki/Message_passing) is the basic building block for communication in a distributed system.  `mudb` provides a [reliable, ordered message delivery](https://en.wikipedia.org/wiki/Reliable_messaging) for intermittent communication.  This can be used to implement [active replication](http://www.cs.usfca.edu/~srollins/courses/cs682-s08/web/notes/replication.html) to synchronize larger objects (where state replicaiton would be too expensive) or to authenticate transactions.
-
-`mudb` provides two types of reliable message passing:
-
-* **[Remote procedure calls or RPC](https://en.wikipedia.org/wiki/Remote_procedure_call)**: procedure which returns some value asynchronously
-* **Messages**: One shot events with no returned data
-
-The practical difference between RPC and messages is that the server can broadcast messages to multiple clients.
-
-## <a name="section_2.2"></a> 2.2 state replication
-In addition to message passing, `mudb` supports passive state replication.  This is necessary for numerical quantities like position or velocity in physical simulations, where one can not expect reasonably that all nodes implement some numerical operation the same way.
-
-`mudb` uses delta encoding to minimize bandwidth usage.  In order for this to work it must buffer some number of past state observations.  The number of these states which are stored can be configured to be arbitrarily large, and are visible to the user.  This can be useful when implementing different types of latency hiding techniques like local perception filters.  It also makes it easier to decouple rendering from state updates.
-
-## <a name="section_2.3"></a> 2.3 abstract sockets
-`mudb` communicates over a generic socket abstraction provided by `munet`.  `munet` sockets support both reliable and unreliable delivery.  Unreliable delivery is used for state replication, while reliable delivery is used for messages.  Unreliable delivery is generally faster than reliable delivery since it does not suffer from head-of-line blocking problems.  For websocket servers, `munet` emulates unreliable delivery using multiple websocket connections.
-
-## <a name="section_2.4"></a> 2.4 schemas
 A schema is a type declaration for the interface between the client and server. Schemas in `mudb` are specified using the `muschema` module.  Like [protocol buffers](https://developers.google.com/protocol-buffers/docs/overview) or [gRPC](https://grpc.io/docs/guides), `muschema` uses binary serialized messages with a defined schema and makes extensive use of code generation. However, `mudb` departs from these systems in 3 important ways:
->>>>>>> 34fb2048
 
 * **Javascript only** Unlike protocol buffers, `muschema` has no aspirations of ever being cross-language.  However, it does make it much easier to extend `mudb` to support direct serialization of custom application specific data structures.  For example, you could store all of your objects in an octree and apply a custom schema to directly diff this octree into your own data type.
 * **0-copy delta encoding** `muschema` performs all serialization as a relative `diff` operation.  This means that messages and state changes can be encoded as changes relative to some observed reference.  Using relative state changes greatly reduces the amount of bandwidth required to replicate a given change set
@@ -152,35 +69,8 @@
 
 **TODO**
 
-<<<<<<< HEAD
 # <a name="section_3"></a> 3 modules
 `mudb` is implemented as a collection of modules for building realtime networked applications.
-=======
-# <a name="section_4"></a> 4 developing
-
-## <a name="section_4.1"></a> 4.1 set up
-
-After cloning this repo, the first thing you'll need to do is install and link all submodules:
-
-```
-npm run link-all
-```
-
-## <a name="section_4.2"></a> 4.2 watching
-
-```
-npm run watch
-```
-
-## <a name="section_4.3"></a> 4.3 generating docs
-
-```
-npm i -g mdtoc
-npm run docs
-```
-
-## <a name="section_4.4"></a> 4.4 testing
->>>>>>> 34fb2048
 
 ## <a name="section_3.1"></a> 3.1 mudb
 [`mudb`](https://github.com/mikolalysenko/mudb/tree/master/mudb) is the database itself.  For users learning the API, start here after reading about concepts.
